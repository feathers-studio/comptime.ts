export function formatResolvedValue(resolved: unknown): string {
	if (resolved === null) return "null";
	const t = typeof resolved;
<<<<<<< HEAD
	if (t === "boolean") return resolved ? "true" : "false";
	if (t === "number") return String(resolved);
	if (t === "bigint") return String(resolved) + "n";
	if (t === "string") return JSON.stringify(resolved);
	if (Array.isArray(resolved)) return "[" + resolved.map(formatResolvedValue).join(", ") + "]";
	if (resolved instanceof Date) return "new Date(" + resolved.getTime() + ")";
	if (resolved instanceof Set) return "new Set([" + [...resolved.values()].map(formatResolvedValue).join(", ") + "])";
	if (resolved instanceof Map)
		return (
			"new Map([" +
			[...resolved.entries()]
				.map(([k, v]): string => "[" + formatResolvedValue(k) + ", " + formatResolvedValue(v) + "]")
				.join(", ") +
			"])"
		);
	// https://developer.mozilla.org/en-US/docs/Web/JavaScript/Guide/Typed_arrays#typed_array_views
	if (resolved instanceof Int8Array) return "new Int8Array([" + [...resolved.values()].join(", ") + "])";
	if (resolved instanceof Uint8Array) return "new Uint8Array([" + [...resolved.values()].join(", ") + "])";
	if (resolved instanceof Uint8ClampedArray)
		return "new Uint8ClampedArray([" + [...resolved.values()].join(", ") + "])";
	if (resolved instanceof Int16Array) return "new Int16Array([" + [...resolved.values()].join(", ") + "])";
	if (resolved instanceof Uint16Array) return "new Uint16Array([" + [...resolved.values()].join(", ") + "])";
	if (resolved instanceof Int32Array) return "new Int32Array([" + [...resolved.values()].join(", ") + "])";
	if (resolved instanceof Uint32Array) return "new Uint32Array([" + [...resolved.values()].join(", ") + "])";
	// TODO(mkr): uncomment when Float16Array is more widely supported
	// if (resolved instanceof Float16Array) return "new Float16Array([" + [...resolved.values()].join(", ") + "])";
	if (resolved instanceof Float32Array) return "new Float32Array([" + [...resolved.values()].join(", ") + "])";
	if (resolved instanceof Float64Array) return "new Float64Array([" + [...resolved.values()].join(", ") + "])";
	if (resolved instanceof BigInt64Array)
		return "new BigInt64Array([" + [...resolved.values()].map(formatResolvedValue).join(", ") + "])";
	if (resolved instanceof BigUint64Array)
		return "new BigUint64Array([" + [...resolved.values()].map(formatResolvedValue).join(", ") + "])";
	// prevent bare object becoming a statement and becoming invalid syntax
	if (typeof resolved === "object")
		return (
			"({" +
			Object.entries(resolved)
				.map(([k, v]) => formatResolvedValue(k) + ": " + formatResolvedValue(v))
				.join(", ") +
			"})"
		);
	if (typeof resolved === "function") return resolved.toString();
	if (typeof resolved === "symbol") throw new Error("Cannot emit symbol values at comptime");
	throw new Error(`Cannot emit value at comptime: ${resolved}`);
=======
	if (resolved === undefined || t === 'undefined') return "undefined";
	if (t === 'boolean') return resolved ? "true" : "false";
	if (t === 'number') return String(resolved);
	if (t === 'bigint') return String(resolved) + 'n';
	if (t === 'string') return JSON.stringify(resolved);
	if (Array.isArray(resolved)) return '[' + resolved.map(formatResolvedValue).join(', ') + ']';
	if (resolved instanceof Date) return 'new Date(' + resolved.getTime() + ')';
	if (resolved instanceof Set) return 'new Set([' + [...resolved.values()].map(formatResolvedValue).join(', ') + '])';
	if (resolved instanceof Map) return 'new Map([' + [...resolved.entries()].map(([k,v]): string => '[' + formatResolvedValue(k) + ', ' + formatResolvedValue(v) + ']').join(', ') + '])';
	// https://developer.mozilla.org/en-US/docs/Web/JavaScript/Guide/Typed_arrays#typed_array_views
	if (resolved instanceof Int8Array) return 'new Int8Array([' + [...resolved.values()].join(', ') + '])';
	if (resolved instanceof Uint8Array) return 'new Uint8Array([' + [...resolved.values()].join(', ') + '])';
	if (resolved instanceof Uint8ClampedArray) return 'new Uint8ClampedArray([' + [...resolved.values()].join(', ') + '])';
	if (resolved instanceof Int16Array) return 'new Int16Array([' + [...resolved.values()].join(', ') + '])';
	if (resolved instanceof Uint16Array) return 'new Uint16Array([' + [...resolved.values()].join(', ') + '])';
	if (resolved instanceof Int32Array) return 'new Int32Array([' + [...resolved.values()].join(', ') + '])';
	if (resolved instanceof Uint32Array) return 'new Uint32Array([' + [...resolved.values()].join(', ') + '])';
	// TODO: Enable Float16Array once it sees more adoption
	// if (resolved instanceof Float16Array) return 'new Float16Array([' + [...resolved.values()].join(', ') + '])';
	if (resolved instanceof Float32Array) return 'new Float32Array([' + [...resolved.values()].join(', ') + '])';
	if (resolved instanceof Float64Array) return 'new Float64Array([' + [...resolved.values()].join(', ') + '])';
	if (resolved instanceof BigInt64Array) return 'new BigInt64Array([' + [...resolved.values()].map(formatResolvedValue).join(', ') + '])';
	if (resolved instanceof BigUint64Array) return 'new BigUint64Array([' + [...resolved.values()].map(formatResolvedValue).join(', ') + '])';
	// prevent bare object becoming a statement and becoming invalid syntax
	if (t === "object") return '({' + Object.entries(resolved).map(([k,v]) => formatResolvedValue(k) + ': ' + formatResolvedValue(v)).join(', ') + '})';
	if (t === 'function') return String(resolved); // pray that it isn't a closure
	if (t === 'symbol') throw new Error('Emitting symbols will have unexpected consequences');
	// fallback to JSON.stringify for other types
	return '(' + JSON.stringify(resolved) + ')';
>>>>>>> af37eda7
}<|MERGE_RESOLUTION|>--- conflicted
+++ resolved
@@ -1,7 +1,7 @@
 export function formatResolvedValue(resolved: unknown): string {
 	if (resolved === null) return "null";
 	const t = typeof resolved;
-<<<<<<< HEAD
+	if (resolved === undefined || t === "undefined") return "undefined";
 	if (t === "boolean") return resolved ? "true" : "false";
 	if (t === "number") return String(resolved);
 	if (t === "bigint") return String(resolved) + "n";
@@ -26,8 +26,8 @@
 	if (resolved instanceof Uint16Array) return "new Uint16Array([" + [...resolved.values()].join(", ") + "])";
 	if (resolved instanceof Int32Array) return "new Int32Array([" + [...resolved.values()].join(", ") + "])";
 	if (resolved instanceof Uint32Array) return "new Uint32Array([" + [...resolved.values()].join(", ") + "])";
-	// TODO(mkr): uncomment when Float16Array is more widely supported
-	// if (resolved instanceof Float16Array) return "new Float16Array([" + [...resolved.values()].join(", ") + "])";
+	// TODO: Enable Float16Array once it sees more adoption
+	// if (resolved instanceof Float16Array) return 'new Float16Array([' + [...resolved.values()].join(', ') + '])';
 	if (resolved instanceof Float32Array) return "new Float32Array([" + [...resolved.values()].join(", ") + "])";
 	if (resolved instanceof Float64Array) return "new Float64Array([" + [...resolved.values()].join(", ") + "])";
 	if (resolved instanceof BigInt64Array)
@@ -35,7 +35,7 @@
 	if (resolved instanceof BigUint64Array)
 		return "new BigUint64Array([" + [...resolved.values()].map(formatResolvedValue).join(", ") + "])";
 	// prevent bare object becoming a statement and becoming invalid syntax
-	if (typeof resolved === "object")
+	if (t === "object")
 		return (
 			"({" +
 			Object.entries(resolved)
@@ -45,36 +45,5 @@
 		);
 	if (typeof resolved === "function") return resolved.toString();
 	if (typeof resolved === "symbol") throw new Error("Cannot emit symbol values at comptime");
-	throw new Error(`Cannot emit value at comptime: ${resolved}`);
-=======
-	if (resolved === undefined || t === 'undefined') return "undefined";
-	if (t === 'boolean') return resolved ? "true" : "false";
-	if (t === 'number') return String(resolved);
-	if (t === 'bigint') return String(resolved) + 'n';
-	if (t === 'string') return JSON.stringify(resolved);
-	if (Array.isArray(resolved)) return '[' + resolved.map(formatResolvedValue).join(', ') + ']';
-	if (resolved instanceof Date) return 'new Date(' + resolved.getTime() + ')';
-	if (resolved instanceof Set) return 'new Set([' + [...resolved.values()].map(formatResolvedValue).join(', ') + '])';
-	if (resolved instanceof Map) return 'new Map([' + [...resolved.entries()].map(([k,v]): string => '[' + formatResolvedValue(k) + ', ' + formatResolvedValue(v) + ']').join(', ') + '])';
-	// https://developer.mozilla.org/en-US/docs/Web/JavaScript/Guide/Typed_arrays#typed_array_views
-	if (resolved instanceof Int8Array) return 'new Int8Array([' + [...resolved.values()].join(', ') + '])';
-	if (resolved instanceof Uint8Array) return 'new Uint8Array([' + [...resolved.values()].join(', ') + '])';
-	if (resolved instanceof Uint8ClampedArray) return 'new Uint8ClampedArray([' + [...resolved.values()].join(', ') + '])';
-	if (resolved instanceof Int16Array) return 'new Int16Array([' + [...resolved.values()].join(', ') + '])';
-	if (resolved instanceof Uint16Array) return 'new Uint16Array([' + [...resolved.values()].join(', ') + '])';
-	if (resolved instanceof Int32Array) return 'new Int32Array([' + [...resolved.values()].join(', ') + '])';
-	if (resolved instanceof Uint32Array) return 'new Uint32Array([' + [...resolved.values()].join(', ') + '])';
-	// TODO: Enable Float16Array once it sees more adoption
-	// if (resolved instanceof Float16Array) return 'new Float16Array([' + [...resolved.values()].join(', ') + '])';
-	if (resolved instanceof Float32Array) return 'new Float32Array([' + [...resolved.values()].join(', ') + '])';
-	if (resolved instanceof Float64Array) return 'new Float64Array([' + [...resolved.values()].join(', ') + '])';
-	if (resolved instanceof BigInt64Array) return 'new BigInt64Array([' + [...resolved.values()].map(formatResolvedValue).join(', ') + '])';
-	if (resolved instanceof BigUint64Array) return 'new BigUint64Array([' + [...resolved.values()].map(formatResolvedValue).join(', ') + '])';
-	// prevent bare object becoming a statement and becoming invalid syntax
-	if (t === "object") return '({' + Object.entries(resolved).map(([k,v]) => formatResolvedValue(k) + ': ' + formatResolvedValue(v)).join(', ') + '})';
-	if (t === 'function') return String(resolved); // pray that it isn't a closure
-	if (t === 'symbol') throw new Error('Emitting symbols will have unexpected consequences');
-	// fallback to JSON.stringify for other types
-	return '(' + JSON.stringify(resolved) + ')';
->>>>>>> af37eda7
+	throw new Error(`Cannot emit value at comptime: ${String(resolved)}`);
 }