#!/usr/bin/env node

import { parseArgs } from "node:util";
<<<<<<< HEAD
import { applyComptimeReplacements, comptimeCompiler } from "./index.ts";
import { getTypeInfoReplacements } from "./typeInfo.ts";
=======
import { comptimeCompiler } from "./api.ts";
>>>>>>> 44cdceed

const args = parseArgs({
	options: {
		help: {
			type: "boolean",
			short: "h",
		},
		typeInfo: {
			type: "boolean",
			short: "T",
			default: false,
		},
		project: {
			type: "string",
			short: "p",
			default: "tsconfig.json",
		},
		outdir: {
			type: "string",
			short: "o",
			default: "./out",
		},
	},
});

if (args.values.help) {
	console.log("Usage: ts-comptime <options>");
	console.log("Options:");
	console.log("  -h, --help        Show help");
	console.log("  -p, --project     Path to tsconfig.json (default: tsconfig.json)");
	console.log("  -o, --outdir      Output directory (default: ./out)");
}

if (args.values.help) {
	console.log("Usage: ts-comptime <options>");
	console.log("Options:");
	console.log("  -h, --help        Show help");
	console.log("  -T, --typeInfo    Generate type info (unstable, will be merged into main compiler)");
	console.log("  -p, --project     Path to tsconfig.json (default: tsconfig.json)");
	console.log("  -o, --outdir      Output directory (default: ./out)");
}

const tsconfigPath = args.values.project;
const outdir = args.values.outdir;

if (args.values.typeInfo) {
	const replacements = await getTypeInfoReplacements({ tsconfigPath });
	await applyComptimeReplacements({ tsconfigPath, outdir }, replacements);
} else await comptimeCompiler({ tsconfigPath }, outdir);<|MERGE_RESOLUTION|>--- conflicted
+++ resolved
@@ -1,12 +1,8 @@
 #!/usr/bin/env node
 
 import { parseArgs } from "node:util";
-<<<<<<< HEAD
-import { applyComptimeReplacements, comptimeCompiler } from "./index.ts";
+import { applyComptimeReplacements, comptimeCompiler } from "./api.ts";
 import { getTypeInfoReplacements } from "./typeInfo.ts";
-=======
-import { comptimeCompiler } from "./api.ts";
->>>>>>> 44cdceed
 
 const args = parseArgs({
 	options: {
