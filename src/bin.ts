--- conflicted
+++ resolved
@@ -10,14 +10,11 @@
 			type: "boolean",
 			short: "h",
 		},
-<<<<<<< HEAD
 		typeInfo: {
 			type: "boolean",
 			short: "T",
 			default: false,
 		},
-=======
->>>>>>> 5734bc3b
 		project: {
 			type: "string",
 			short: "p",
